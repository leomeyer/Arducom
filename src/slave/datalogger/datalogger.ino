--- conflicted
+++ resolved
@@ -900,15 +900,11 @@
 *******************************************************/
 
 void setup()
-<<<<<<< HEAD
 {	
-=======
-{
 	// disable watchdog in case it's still on
 	MCUSR = 0;
 	wdt_disable();
-	
->>>>>>> a1474795
+
 	#ifdef OBIS_IR_POWER_PIN
 	// initialize serial port for OBIS data
 	Serial.begin(9600, SERIAL_7E1);
@@ -926,11 +922,8 @@
 	while (!DEBUG_OUTPUT) {}  // Wait for Leonardo.
 	#endif
 	
-<<<<<<< HEAD
 	DEBUG(println(F("DataLogger starting...")));
 
-=======
->>>>>>> a1474795
 	// initialize S0 lines
 	#ifdef S0_A_PIN
 	pinMode(S0_A_PIN, INPUT);
@@ -973,11 +966,7 @@
 	// reserved version command (it's recommended to leave this in
 	// except if you really have to save flash/RAM)
 	// it can also test the watchdog and perform a software reset
-<<<<<<< HEAD
 	arducom.addCommand(new ArducomVersionCommand("Logger"));
-=======
-	arducom.addCommand(new ArducomVersionCommand(0, "Logger"));
->>>>>>> a1474795
 
 	// EEPROM access commands
 	// due to RAM constraints we have to expose the whole EEPROM as a block
